--- conflicted
+++ resolved
@@ -48,10 +48,7 @@
                     {
                         this.children.CollectionChanged += ChildrenChanged;
                         this.AddVisualChildren(value);
-<<<<<<< HEAD
-=======
                         this.InvalidateMeasure();
->>>>>>> 6205545b
                     }
                 }
             }
@@ -75,11 +72,8 @@
                     this.AddVisualChildren(this.children);
                     break;
             }
-<<<<<<< HEAD
-=======
 
             this.InvalidateMeasure();
->>>>>>> 6205545b
         }
     }
 }