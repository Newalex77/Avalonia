// Copyright (c) The Avalonia Project. All rights reserved.
// Licensed under the MIT license. See licence.md file in the project root for full license information.

using System;
using System.Linq;
using System.Reactive.Disposables;
using System.Reactive.Linq;
using Avalonia.Data;
using Avalonia.Data.Core.Plugins;

namespace Avalonia.Data.Core
{
<<<<<<< HEAD
    public class PropertyAccessorNode : ExpressionNode, ISettableNode
=======
    internal class PropertyAccessorNode : SettableNode
>>>>>>> 4f588782
    {
        private readonly bool _enableValidation;
        private IPropertyAccessor _accessor;

        public PropertyAccessorNode(string propertyName, bool enableValidation)
        {
            PropertyName = propertyName;
            _enableValidation = enableValidation;
        }

        public override string Description => PropertyName;
        public string PropertyName { get; }
        public override Type PropertyType => _accessor?.PropertyType;

        protected override bool SetTargetValueCore(object value, BindingPriority priority)
        {
            if (_accessor != null)
            {
                try
                {
                    return _accessor.SetValue(value, priority);
                }
                catch { }
            }

            return false;
        }

        protected override IObservable<object> StartListeningCore(WeakReference reference)
        {
            var plugin = ExpressionObserver.PropertyAccessors.FirstOrDefault(x => x.Match(reference.Target, PropertyName));
            var accessor = plugin?.Start(reference, PropertyName);

            if (_enableValidation && Next == null)
            {
                foreach (var validator in ExpressionObserver.DataValidators)
                {
                    if (validator.Match(reference, PropertyName))
                    {
                        accessor = validator.Start(reference, PropertyName, accessor);
                    }
                }
            }

            // Ensure that _accessor is set for the duration of the subscription.
            return Observable.Using(
                () =>
                {
                    _accessor = accessor;
                    return Disposable.Create(() =>
                    {
                        _accessor = null;
                    });
                },
                _ => accessor);
        }
    }
}<|MERGE_RESOLUTION|>--- conflicted
+++ resolved
@@ -10,11 +10,7 @@
 
 namespace Avalonia.Data.Core
 {
-<<<<<<< HEAD
-    public class PropertyAccessorNode : ExpressionNode, ISettableNode
-=======
-    internal class PropertyAccessorNode : SettableNode
->>>>>>> 4f588782
+    public class PropertyAccessorNode : SettableNode
     {
         private readonly bool _enableValidation;
         private IPropertyAccessor _accessor;
