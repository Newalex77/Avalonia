// Copyright (c) The Avalonia Project. All rights reserved.
// Licensed under the MIT license. See licence.md file in the project root for full license information.

using System;
using System.IO;

namespace Avalonia.Platform
{
    /// <summary>
    /// Defines the platform-specific interface for a <see cref="Avalonia.Media.Imaging.Bitmap"/>.
    /// </summary>
    public interface IBitmapImpl : IDisposable
    {
        /// <summary>
        /// Gets the dots per inch (DPI) of the image.
        /// </summary>
        Vector Dpi { get; }

        /// <summary>
        /// Gets the size of the bitmap, in device pixels.
        /// </summary>
<<<<<<< HEAD
        PixelSize PixelSize { get; }
=======
        int PixelHeight { get; }
        
        /// <summary>
        /// Version of the pixel data
        /// </summary>
        int Version { get; }
>>>>>>> ca974459

        /// <summary>
        /// Saves the bitmap to a file.
        /// </summary>
        /// <param name="fileName">The filename.</param>
        void Save(string fileName);

        /// <summary>
        /// Saves the bitmap to a stream in png format.
        /// </summary>
        /// <param name="stream">The stream.</param>
        void Save(Stream stream);
    }
}<|MERGE_RESOLUTION|>--- conflicted
+++ resolved
@@ -19,16 +19,12 @@
         /// <summary>
         /// Gets the size of the bitmap, in device pixels.
         /// </summary>
-<<<<<<< HEAD
         PixelSize PixelSize { get; }
-=======
-        int PixelHeight { get; }
         
         /// <summary>
         /// Version of the pixel data
         /// </summary>
         int Version { get; }
->>>>>>> ca974459
 
         /// <summary>
         /// Saves the bitmap to a file.
