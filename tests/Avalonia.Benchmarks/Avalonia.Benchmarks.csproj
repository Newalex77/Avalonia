﻿<Project Sdk="Microsoft.NET.Sdk">
  <PropertyGroup>
<<<<<<< HEAD
    <OutputType>Exe</OutputType>
    <TargetFrameworks>netcoreapp2.0</TargetFrameworks>
=======
    <TargetFramework>netcoreapp2.0</TargetFramework>
    <OutputType>Exe</OutputType>
>>>>>>> 19ec878d
  </PropertyGroup>
  <ItemGroup>
    <ProjectReference Include="..\..\src\Avalonia.Animation\Avalonia.Animation.csproj" />
    <ProjectReference Include="..\..\src\Avalonia.Base\Avalonia.Base.csproj" />
    <ProjectReference Include="..\..\src\Avalonia.Controls\Avalonia.Controls.csproj" />
    <ProjectReference Include="..\..\src\Avalonia.Input\Avalonia.Input.csproj" />
    <ProjectReference Include="..\..\src\Avalonia.Interactivity\Avalonia.Interactivity.csproj" />
    <ProjectReference Include="..\..\src\Avalonia.Layout\Avalonia.Layout.csproj" />
    <ProjectReference Include="..\..\src\Avalonia.Visuals\Avalonia.Visuals.csproj" />
    <ProjectReference Include="..\..\src\Avalonia.Styling\Avalonia.Styling.csproj" />
    <ProjectReference Include="..\..\src\Avalonia.Themes.Default\Avalonia.Themes.Default.csproj" />
    <ProjectReference Include="..\Avalonia.UnitTests\Avalonia.UnitTests.csproj" />
  </ItemGroup>
  <ItemGroup>
    <PackageReference Include="BenchmarkDotNet" Version="0.10.14" />
  </ItemGroup>
  <ItemGroup>
    <Folder Include="Properties\" />
  </ItemGroup>
</Project><|MERGE_RESOLUTION|>--- conflicted
+++ resolved
@@ -1,12 +1,9 @@
 ﻿<Project Sdk="Microsoft.NET.Sdk">
   <PropertyGroup>
-<<<<<<< HEAD
     <OutputType>Exe</OutputType>
     <TargetFrameworks>netcoreapp2.0</TargetFrameworks>
-=======
     <TargetFramework>netcoreapp2.0</TargetFramework>
     <OutputType>Exe</OutputType>
->>>>>>> 19ec878d
   </PropertyGroup>
   <ItemGroup>
     <ProjectReference Include="..\..\src\Avalonia.Animation\Avalonia.Animation.csproj" />
