﻿<?xml version="1.0" encoding="utf-8"?>
<Project ToolsVersion="4.0" DefaultTargets="Build" xmlns="http://schemas.microsoft.com/developer/msbuild/2003">
  <Import Project="..\..\packages\xunit.runner.visualstudio.2.1.0\build\net20\xunit.runner.visualstudio.props" Condition="Exists('..\..\packages\xunit.runner.visualstudio.2.1.0\build\net20\xunit.runner.visualstudio.props')" />
  <PropertyGroup>
    <Configuration Condition=" '$(Configuration)' == '' ">Debug</Configuration>
    <Platform Condition=" '$(Platform)' == '' ">AnyCPU</Platform>
    <ProjectGuid>{76716382-3159-460E-BDA6-C5715CF606D7}</ProjectGuid>
    <OutputType>Library</OutputType>
    <AppDesignerFolder>Properties</AppDesignerFolder>
    <RootNamespace>Avalonia.Visuals.UnitTests</RootNamespace>
    <AssemblyName>Avalonia.Visuals.UnitTests</AssemblyName>
    <TargetFrameworkVersion>v4.5</TargetFrameworkVersion>
    <FileAlignment>512</FileAlignment>
    <VisualStudioVersion Condition="'$(VisualStudioVersion)' == ''">10.0</VisualStudioVersion>
    <VSToolsPath Condition="'$(VSToolsPath)' == ''">$(MSBuildExtensionsPath32)\Microsoft\VisualStudio\v$(VisualStudioVersion)</VSToolsPath>
    <ReferencePath>$(ProgramFiles)\Common Files\microsoft shared\VSTT\$(VisualStudioVersion)\UITestExtensionPackages</ReferencePath>
    <IsCodedUITest>False</IsCodedUITest>
    <TestProjectType>UnitTest</TestProjectType>
    <NuGetPackageImportStamp>
    </NuGetPackageImportStamp>
  </PropertyGroup>
  <PropertyGroup Condition=" '$(Configuration)|$(Platform)' == 'Debug|AnyCPU' ">
    <DebugSymbols>true</DebugSymbols>
    <DebugType>full</DebugType>
    <Optimize>false</Optimize>
    <OutputPath>bin\Debug\</OutputPath>
    <DefineConstants>DEBUG;TRACE</DefineConstants>
    <ErrorReport>prompt</ErrorReport>
    <WarningLevel>4</WarningLevel>
    <DocumentationFile>bin\Debug\Avalonia.Visuals.UnitTests.xml</DocumentationFile>
    <NoWarn>CS1591</NoWarn>
  </PropertyGroup>
  <PropertyGroup Condition=" '$(Configuration)|$(Platform)' == 'Release|AnyCPU' ">
    <DebugType>pdbonly</DebugType>
    <Optimize>true</Optimize>
    <OutputPath>bin\Release\</OutputPath>
    <DefineConstants>TRACE</DefineConstants>
    <ErrorReport>prompt</ErrorReport>
    <WarningLevel>4</WarningLevel>
  </PropertyGroup>
  <ItemGroup>
    <Reference Include="Moq, Version=4.2.1510.2205, Culture=neutral, PublicKeyToken=69f491c39445e920, processorArchitecture=MSIL">
      <HintPath>..\..\packages\Moq.4.2.1510.2205\lib\net40\Moq.dll</HintPath>
      <Private>True</Private>
    </Reference>
    <Reference Include="System" />
    <Reference Include="System.Reactive.Core, Version=3.0.0.0, Culture=neutral, PublicKeyToken=94bc3704cddfc263, processorArchitecture=MSIL">
      <HintPath>..\..\packages\System.Reactive.Core.3.0.0\lib\net45\System.Reactive.Core.dll</HintPath>
      <Private>True</Private>
    </Reference>
    <Reference Include="System.Reactive.Interfaces, Version=3.0.0.0, Culture=neutral, PublicKeyToken=94bc3704cddfc263, processorArchitecture=MSIL">
      <HintPath>..\..\packages\System.Reactive.Interfaces.3.0.0\lib\net45\System.Reactive.Interfaces.dll</HintPath>
      <Private>True</Private>
    </Reference>
    <Reference Include="xunit.abstractions, Version=2.0.0.0, Culture=neutral, PublicKeyToken=8d05b1bb7a6fdb6c">
      <HintPath>..\..\packages\xunit.abstractions.2.0.0\lib\net35\xunit.abstractions.dll</HintPath>
    </Reference>
    <Reference Include="xunit.assert, Version=2.1.0.3179, Culture=neutral, PublicKeyToken=8d05b1bb7a6fdb6c, processorArchitecture=MSIL">
      <HintPath>..\..\packages\xunit.assert.2.1.0\lib\dotnet\xunit.assert.dll</HintPath>
      <Private>True</Private>
    </Reference>
    <Reference Include="xunit.core, Version=2.1.0.3179, Culture=neutral, PublicKeyToken=8d05b1bb7a6fdb6c, processorArchitecture=MSIL">
      <HintPath>..\..\packages\xunit.extensibility.core.2.1.0\lib\dotnet\xunit.core.dll</HintPath>
      <Private>True</Private>
    </Reference>
    <Reference Include="xunit.execution.desktop, Version=2.1.0.3179, Culture=neutral, PublicKeyToken=8d05b1bb7a6fdb6c, processorArchitecture=MSIL">
      <HintPath>..\..\packages\xunit.extensibility.execution.2.1.0\lib\net45\xunit.execution.desktop.dll</HintPath>
      <Private>True</Private>
    </Reference>
  </ItemGroup>
  <Choose>
    <When Condition="('$(VisualStudioVersion)' == '10.0' or '$(VisualStudioVersion)' == '') and '$(TargetFrameworkVersion)' == 'v3.5'">
      <ItemGroup>
        <Reference Include="Microsoft.VisualStudio.QualityTools.UnitTestFramework, Version=10.1.0.0, Culture=neutral, PublicKeyToken=b03f5f7f11d50a3a, processorArchitecture=MSIL" />
      </ItemGroup>
    </When>
    <Otherwise />
  </Choose>
  <ItemGroup>
    <Compile Include="Media\FormattedTextTests.cs" />
    <Compile Include="Media\PathMarkupParserTests.cs" />
    <Compile Include="RelativeRectComparer.cs" />
<<<<<<< HEAD
    <Compile Include="SizeTests.cs" />
=======
    <Compile Include="RectTests.cs" />
>>>>>>> 96c97728
    <Compile Include="RelativeRectTests.cs" />
    <Compile Include="ThicknessTests.cs" />
    <Compile Include="Media\BrushTests.cs" />
    <Compile Include="Media\ColorTests.cs" />
    <Compile Include="TestRoot.cs" />
    <Compile Include="TestVisual.cs" />
    <Compile Include="RelativePointTests.cs" />
    <Compile Include="RenderTests_Culling.cs" />
    <Compile Include="VisualTests.cs" />
    <Compile Include="Properties\AssemblyInfo.cs" />
    <Compile Include="VisualTree\BoundsTrackerTests.cs" />
    <Compile Include="VisualTree\MockRenderInterface.cs" />
    <Compile Include="VisualTree\VisualExtensionsTests_GetVisualsAt.cs" />
  </ItemGroup>
  <ItemGroup>
    <ProjectReference Include="..\..\src\Avalonia.Animation\Avalonia.Animation.csproj">
      <Project>{D211E587-D8BC-45B9-95A4-F297C8FA5200}</Project>
      <Name>Avalonia.Animation</Name>
    </ProjectReference>
    <ProjectReference Include="..\..\src\Avalonia.Base\Avalonia.Base.csproj">
      <Project>{B09B78D8-9B26-48B0-9149-D64A2F120F3F}</Project>
      <Name>Avalonia.Base</Name>
    </ProjectReference>
    <ProjectReference Include="..\..\src\Avalonia.Controls\Avalonia.Controls.csproj">
      <Project>{D2221C82-4A25-4583-9B43-D791E3F6820C}</Project>
      <Name>Avalonia.Controls</Name>
    </ProjectReference>
    <ProjectReference Include="..\..\src\Avalonia.Input\Avalonia.Input.csproj">
      <Project>{62024B2D-53EB-4638-B26B-85EEAA54866E}</Project>
      <Name>Avalonia.Input</Name>
    </ProjectReference>
    <ProjectReference Include="..\..\src\Avalonia.Interactivity\Avalonia.Interactivity.csproj">
      <Project>{6B0ED19D-A08B-461C-A9D9-A9EE40B0C06B}</Project>
      <Name>Avalonia.Interactivity</Name>
    </ProjectReference>
    <ProjectReference Include="..\..\src\Avalonia.Layout\Avalonia.Layout.csproj">
      <Project>{42472427-4774-4C81-8AFF-9F27B8E31721}</Project>
      <Name>Avalonia.Layout</Name>
    </ProjectReference>
    <ProjectReference Include="..\..\src\Avalonia.Visuals\Avalonia.Visuals.csproj">
      <Project>{EB582467-6ABB-43A1-B052-E981BA910E3A}</Project>
      <Name>Avalonia.Visuals</Name>
    </ProjectReference>
    <ProjectReference Include="..\..\src\Avalonia.Styling\Avalonia.Styling.csproj">
      <Project>{F1BAA01A-F176-4C6A-B39D-5B40BB1B148F}</Project>
      <Name>Avalonia.Styling</Name>
    </ProjectReference>
    <ProjectReference Include="..\Avalonia.UnitTests\Avalonia.UnitTests.csproj">
      <Project>{88060192-33D5-4932-B0F9-8BD2763E857D}</Project>
      <Name>Avalonia.UnitTests</Name>
    </ProjectReference>
  </ItemGroup>
  <ItemGroup>
    <None Include="packages.config" />
  </ItemGroup>
  <ItemGroup>
    <Service Include="{82A7F48D-3B50-4B1E-B82E-3ADA8210C358}" />
  </ItemGroup>
  <Choose>
    <When Condition="'$(VisualStudioVersion)' == '10.0' And '$(IsCodedUITest)' == 'True'">
      <ItemGroup>
        <Reference Include="Microsoft.VisualStudio.QualityTools.CodedUITestFramework, Version=10.0.0.0, Culture=neutral, PublicKeyToken=b03f5f7f11d50a3a, processorArchitecture=MSIL">
          <Private>False</Private>
        </Reference>
        <Reference Include="Microsoft.VisualStudio.TestTools.UITest.Common, Version=10.0.0.0, Culture=neutral, PublicKeyToken=b03f5f7f11d50a3a, processorArchitecture=MSIL">
          <Private>False</Private>
        </Reference>
        <Reference Include="Microsoft.VisualStudio.TestTools.UITest.Extension, Version=10.0.0.0, Culture=neutral, PublicKeyToken=b03f5f7f11d50a3a, processorArchitecture=MSIL">
          <Private>False</Private>
        </Reference>
        <Reference Include="Microsoft.VisualStudio.TestTools.UITesting, Version=10.0.0.0, Culture=neutral, PublicKeyToken=b03f5f7f11d50a3a, processorArchitecture=MSIL">
          <Private>False</Private>
        </Reference>
      </ItemGroup>
    </When>
  </Choose>
  <Import Project="$(VSToolsPath)\TeamTest\Microsoft.TestTools.targets" Condition="Exists('$(VSToolsPath)\TeamTest\Microsoft.TestTools.targets')" />
  <Import Project="$(MSBuildToolsPath)\Microsoft.CSharp.targets" />
  <Target Name="EnsureNuGetPackageBuildImports" BeforeTargets="PrepareForBuild">
    <PropertyGroup>
      <ErrorText>This project references NuGet package(s) that are missing on this computer. Use NuGet Package Restore to download them.  For more information, see http://go.microsoft.com/fwlink/?LinkID=322105. The missing file is {0}.</ErrorText>
    </PropertyGroup>
    <Error Condition="!Exists('..\..\packages\xunit.runner.visualstudio.2.1.0\build\net20\xunit.runner.visualstudio.props')" Text="$([System.String]::Format('$(ErrorText)', '..\..\packages\xunit.runner.visualstudio.2.1.0\build\net20\xunit.runner.visualstudio.props'))" />
  </Target>
  <!-- To modify your build process, add your task inside one of the targets below and uncomment it. 
       Other similar extension points exist, see Microsoft.Common.targets.
  <Target Name="BeforeBuild">
  </Target>
  <Target Name="AfterBuild">
  </Target>
  -->
</Project><|MERGE_RESOLUTION|>--- conflicted
+++ resolved
@@ -80,11 +80,8 @@
     <Compile Include="Media\FormattedTextTests.cs" />
     <Compile Include="Media\PathMarkupParserTests.cs" />
     <Compile Include="RelativeRectComparer.cs" />
-<<<<<<< HEAD
     <Compile Include="SizeTests.cs" />
-=======
     <Compile Include="RectTests.cs" />
->>>>>>> 96c97728
     <Compile Include="RelativeRectTests.cs" />
     <Compile Include="ThicknessTests.cs" />
     <Compile Include="Media\BrushTests.cs" />
